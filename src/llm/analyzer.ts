--- conflicted
+++ resolved
@@ -20,11 +20,7 @@
  * @param rules - Configuration rules for comment generation
  * @param provider - LLM provider ('openai' or 'anthropic')
  * @param model - Model name to use
-<<<<<<< HEAD
  * @param prContext - Pull request context including existing comments
-=======
- * @param prContext - Optional PR context (title, description, comments)
->>>>>>> 7c335fbc
  * @returns Analysis results with comments and summary
  */
 export async function analyzeDiff(
@@ -33,11 +29,7 @@
   rules: CommentRules,
   provider: LLMProvider = "openai",
   model?: string,
-<<<<<<< HEAD
   prContext?: PRContext
-=======
-  prContext?: { title: string; description: string; comments: string[] }
->>>>>>> 7c335fbc
 ): Promise<AnalysisResults> {
   try {
     core.debug(`Analyzing diff (${diff.length} bytes) with ${provider} LLM`);
@@ -199,21 +191,13 @@
  *
  * @param diff - The PR diff
  * @param rules - Configuration rules
-<<<<<<< HEAD
  * @param prContext - Pull request context including existing comments
-=======
- * @param prContext - Optional PR context (title, description, comments)
->>>>>>> 7c335fbc
  * @returns The formatted prompt
  */
 function generatePrompt(
   diff: string,
   rules: CommentRules,
-<<<<<<< HEAD
   prContext?: PRContext
-=======
-  prContext?: { title: string; description: string; comments: string[] }
->>>>>>> 7c335fbc
 ): string {
   // Create a system prompt that instructs the LLM on how to analyze the code
   const systemPrompt = `
@@ -276,10 +260,10 @@
 ${prContext.description}
 
 ${
-  prContext.comments.length > 0
+  prContext.existingComments.lineComments.length > 0
     ? `
 ## Relevant Comments:
-${prContext.comments.join("\n\n")}
+${prContext.existingComments.lineComments.join("\n\n")}
 `
     : ""
 }
